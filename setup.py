--- conflicted
+++ resolved
@@ -75,13 +75,10 @@
         "h5py",
         "timer",
         'jsonlines',
-<<<<<<< HEAD
         'pyworld',
         'typeguard',
         'jieba',
-=======
         "phkit",
->>>>>>> 97b7000a
     ],
     extras_require={'doc': ["sphinx", "sphinx-rtd-theme", "numpydoc"], },
 
