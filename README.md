# Parakeet

Parakeet aims to provide a flexible, efficient and state-of-the-art text-to-speech toolkit for the open-source community. It is built on PaddlePaddle Fluid dynamic graph and includes many influential TTS models proposed by [Baidu Research](http://research.baidu.com) and other research groups.  

<div align="center">
  <img src="images/logo.png" width=450 /> <br>
</div>

<<<<<<< HEAD
In particular, it features the latest [WaveFlow] (https://arxiv.org/abs/1912.01219) model proposed by Baidu Research. 
- WaveFlow can synthesize 22.05 kHz high-fidelity speech around 40x faster than real-time on a Nvidia V100 GPU without engineered inference kernels, which is faster than [WaveGlow] (https://github.com/NVIDIA/waveglow) and serveral orders of magnitude faster than WaveNet.
=======
In particular, it features the latest [WaveFlow] (https://arxiv.org/abs/1912.01219) model proposed by Baidu Research.
- WaveFlow can synthesize 22.05 kHz high-fidelity speech around 40x faster than real-time on a Nvidia V100 GPU without engineered inference kernels, which is faster than WaveGlow and serveral orders of magnitude faster than WaveNet.
>>>>>>> f14877e7
- WaveFlow is a small-footprint flow-based model for raw audio. It has only 5.9M parameters, which is 15x smalller than WaveGlow (87.9M) and comparable to WaveNet (4.6M).
- WaveFlow is directly trained with maximum likelihood without probability density distillation and auxiliary losses as used in Parallel WaveNet and ClariNet, which simplifies the training pipeline and reduces the cost of development.

### Setup

Make sure the library `libsndfile1` is installed, e.g., on Ubuntu.

```bash
sudo apt-get install libsndfile1
```

### Install PaddlePaddle

See [install](https://www.paddlepaddle.org.cn/install/quick) for more details. This repo requires paddlepaddle 1.7 or above.

### Install Parakeet

```bash
# git clone this repo first
cd Parakeet
pip install -e .
```

### Install CMUdict for nltk

CMUdict from nltk is used to transform text into phonemes.
```python
import nltk
nltk.download("punkt")
nltk.download("cmudict")
```


## Related Research

- [Deep Voice 3: Scaling Text-to-Speech with Convolutional Sequence Learning](https://arxiv.org/abs/1710.07654)
- [Neural Speech Synthesis with Transformer Network](https://arxiv.org/abs/1809.08895)
- [FastSpeech: Fast, Robust and Controllable Text to Speech](https://arxiv.org/abs/1905.09263)
- [WaveFlow: A Compact Flow-based Model for Raw Audio](https://arxiv.org/abs/1912.01219)
- [WaveNet: A Generative Model for Raw Audio](https://arxiv.org/abs/1609.03499)
- [ClariNet: Parallel Wave Generation in End-to-End Text-to-Speech](https://arxiv.org/abs/1807.07281)

## Examples

- [Train a DeepVoice3 model with ljspeech dataset](./examples/deepvoice3)
- [Train a TransformerTTS  model with ljspeech dataset](./examples/transformer_tts)
- [Train a FastSpeech model with ljspeech dataset](./examples/fastspeech)
- [Train a WaveFlow model with ljspeech dataset](./examples/waveflow)
- [Train a WaveNet model with ljspeech dataset](./examples/wavenet)
- [Train a Clarinet model with ljspeech dataset](./examples/clarinet)

## Copyright and License

Parakeet is provided under the [Apache-2.0 license](LICENSE).<|MERGE_RESOLUTION|>--- conflicted
+++ resolved
@@ -6,13 +6,8 @@
   <img src="images/logo.png" width=450 /> <br>
 </div>
 
-<<<<<<< HEAD
 In particular, it features the latest [WaveFlow] (https://arxiv.org/abs/1912.01219) model proposed by Baidu Research. 
 - WaveFlow can synthesize 22.05 kHz high-fidelity speech around 40x faster than real-time on a Nvidia V100 GPU without engineered inference kernels, which is faster than [WaveGlow] (https://github.com/NVIDIA/waveglow) and serveral orders of magnitude faster than WaveNet.
-=======
-In particular, it features the latest [WaveFlow] (https://arxiv.org/abs/1912.01219) model proposed by Baidu Research.
-- WaveFlow can synthesize 22.05 kHz high-fidelity speech around 40x faster than real-time on a Nvidia V100 GPU without engineered inference kernels, which is faster than WaveGlow and serveral orders of magnitude faster than WaveNet.
->>>>>>> f14877e7
 - WaveFlow is a small-footprint flow-based model for raw audio. It has only 5.9M parameters, which is 15x smalller than WaveGlow (87.9M) and comparable to WaveNet (4.6M).
 - WaveFlow is directly trained with maximum likelihood without probability density distillation and auxiliary losses as used in Parallel WaveNet and ClariNet, which simplifies the training pipeline and reduces the cost of development.
 
