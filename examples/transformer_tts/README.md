# TransformerTTS
<<<<<<< HEAD
PaddlePaddle fluid implementation of TransformerTTS, a neural TTS model with Transformer. The implementation is based on [Neural Speech Synthesis with Transformer Network](https://arxiv.org/abs/1809.08895).
=======
PaddlePaddle dynamic graph implementation of TransformerTTS, a neural TTS with Transformer. The implementation is based on [Neural Speech Synthesis with Transformer Network](https://arxiv.org/abs/1809.08895).
>>>>>>> 612de1a2

## Dataset

We experiment with the LJSpeech dataset. Download and unzip [LJSpeech](https://keithito.com/LJ-Speech-Dataset/).

```bash
wget https://data.keithito.com/data/speech/LJSpeech-1.1.tar.bz2
tar xjvf LJSpeech-1.1.tar.bz2
```
## Model Architecture

![TransformerTTS model architecture](./images/model_architecture.jpg)
The model adopts the multi-head attention mechanism to replace the RNN structures and also the original attention mechanism in [Tacotron2](https://arxiv.org/abs/1712.05884). The model consists of two main parts, encoder and decoder. We also implement the CBHG model of Tacotron as the vocoder part and convert the spectrogram into raw wave using Griffin-Lim algorithm.

## Project Structure
```text
├── config                 # yaml configuration files
├── data.py                # dataset and dataloader settings for LJSpeech
├── synthesis.py           # script to synthesize waveform from text
├── train_transformer.py   # script for transformer model training
├── train_vocoder.py       # script for vocoder model training
```

## Train Transformer

TransformerTTS model can be trained with ``train_transformer.py``.
```bash
python train_trasformer.py \
--use_gpu=1 \
--use_data_parallel=0 \
--data_path=${DATAPATH} \
--config_path='config/train_transformer.yaml' \
```
Or you can run the script file directly.
```bash
sh train_transformer.sh
```
If you want to train on multiple GPUs, you must set ``--use_data_parallel=1``, and then start training as follows:

```bash
CUDA_VISIBLE_DEVICES=0,1,2,3
python -m paddle.distributed.launch --selected_gpus=0,1,2,3 --log_dir ./mylog train_transformer.py \
--use_gpu=1 \
--use_data_parallel=1 \
--data_path=${DATAPATH} \
--config_path='config/train_transformer.yaml' \
```

<<<<<<< HEAD
If you wish to resume from an exists model, please set ``--checkpoint_path`` and ``--transformer_step``
=======
If you wish to resume from an existing model, please set ``--checkpoint_path`` and ``--transformer_step``.
>>>>>>> 612de1a2

For more help on arguments:
``python train_transformer.py --help``.

## Train Vocoder
Vocoder model can be trained with ``train_vocoder.py``.
```bash
python train_vocoder.py \
--use_gpu=1 \
--use_data_parallel=0 \
--data_path=${DATAPATH} \
--config_path='config/train_vocoder.yaml' \
```
Or you can run the script file directly.
```bash
sh train_vocoder.sh
```
If you want to train on multiple GPUs, you must set ``--use_data_parallel=1``, and then start training as follows:

```bash
CUDA_VISIBLE_DEVICES=0,1,2,3
python -m paddle.distributed.launch --selected_gpus=0,1,2,3 --log_dir ./mylog train_vocoder.py \
--use_gpu=1 \
--use_data_parallel=1 \
--data_path=${DATAPATH} \
--config_path='config/train_vocoder.yaml' \
```
<<<<<<< HEAD
If you wish to resume from an exists model, please set ``--checkpoint_path`` and ``--vocoder_step``
=======
If you wish to resume from an existing model, please set ``--checkpoint_path`` and ``--vocoder_step``.
>>>>>>> 612de1a2

For more help on arguments:
``python train_vocoder.py --help``.

## Synthesis
After training the TransformerTTS and vocoder model, audio can be synthesized with ``synthesis.py``.
```bash
python synthesis.py \
--max_len=50 \
--transformer_step=160000 \
--vocoder_step=70000 \
--use_gpu=1
--checkpoint_path='./checkpoint' \
--sample_path='./sample' \
--config_path='config/synthesis.yaml' \
```

Or you can run the script file directly.
```bash
sh synthesis.sh
```

And the audio file will be saved in ``--sample_path``.

For more help on arguments:
``python synthesis.py --help``.<|MERGE_RESOLUTION|>--- conflicted
+++ resolved
@@ -1,9 +1,5 @@
 # TransformerTTS
-<<<<<<< HEAD
-PaddlePaddle fluid implementation of TransformerTTS, a neural TTS model with Transformer. The implementation is based on [Neural Speech Synthesis with Transformer Network](https://arxiv.org/abs/1809.08895).
-=======
 PaddlePaddle dynamic graph implementation of TransformerTTS, a neural TTS with Transformer. The implementation is based on [Neural Speech Synthesis with Transformer Network](https://arxiv.org/abs/1809.08895).
->>>>>>> 612de1a2
 
 ## Dataset
 
@@ -52,11 +48,7 @@
 --config_path='config/train_transformer.yaml' \
 ```
 
-<<<<<<< HEAD
-If you wish to resume from an exists model, please set ``--checkpoint_path`` and ``--transformer_step``
-=======
 If you wish to resume from an existing model, please set ``--checkpoint_path`` and ``--transformer_step``.
->>>>>>> 612de1a2
 
 For more help on arguments:
 ``python train_transformer.py --help``.
@@ -84,11 +76,7 @@
 --data_path=${DATAPATH} \
 --config_path='config/train_vocoder.yaml' \
 ```
-<<<<<<< HEAD
-If you wish to resume from an exists model, please set ``--checkpoint_path`` and ``--vocoder_step``
-=======
 If you wish to resume from an existing model, please set ``--checkpoint_path`` and ``--vocoder_step``.
->>>>>>> 612de1a2
 
 For more help on arguments:
 ``python train_vocoder.py --help``.
