--- conflicted
+++ resolved
@@ -2,25 +2,15 @@
 # FastSpeech2 with the Baker dataset
 This example contains code used to train a [Fastspeech2](https://arxiv.org/abs/2006.04558) model with [Chinese Standard Mandarin Speech Copus](https://www.data-baker.com/open_source.html).
 
-<<<<<<< HEAD
-### Download and Extract the datasaet
-Download BZNSYP from it's [Official Website](https://test.data-baker.com/data/index/source).
-### Get MFA result of BZNSYP and Extract it
-=======
 ## Dataset
 ### Download and Extract the datasaet
 Download CSMSC from it's [Official Website](https://test.data-baker.com/data/index/source).
->>>>>>> 54ed9e76
 
 ### Get MFA result of CSMSC and Extract it
 We use [MFA](https://github.com/MontrealCorpusTools/Montreal-Forced-Aligner) to get durations for fastspeech2.
 You can download from here [baker_alignment_tone.tar.gz](https://paddlespeech.bj.bcebos.com/MFA/BZNSYP/with_tone/baker_alignment_tone.tar.gz), or train your own MFA model reference to  [use_mfa example](https://github.com/PaddlePaddle/Parakeet/tree/develop/examples/use_mfa) of our repo.
 
 ### Preprocess the dataset
-<<<<<<< HEAD
-
-=======
->>>>>>> 54ed9e76
 Assume the path to the dataset is `~/datasets/BZNSYP`.
 Assume the path to the MFA result of BZNSYP is `./baker_alignment_tone`.
 Run the command below to preprocess the dataset.
