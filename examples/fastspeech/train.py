# Copyright (c) 2020 PaddlePaddle Authors. All Rights Reserved.
#
# Licensed under the Apache License, Version 2.0 (the "License");
# you may not use this file except in compliance with the License.
# You may obtain a copy of the License at
#
#     http://www.apache.org/licenses/LICENSE-2.0
#
# Unless required by applicable law or agreed to in writing, software
# distributed under the License is distributed on an "AS IS" BASIS,
# WITHOUT WARRANTIES OR CONDITIONS OF ANY KIND, either express or implied.
# See the License for the specific language governing permissions and
# limitations under the License.
import numpy as np
import argparse
import os
import time
import math
from pathlib import Path
from parse import add_config_options_to_parser
from pprint import pprint
from ruamel import yaml
from tqdm import tqdm
from matplotlib import cm
from collections import OrderedDict
from tensorboardX import SummaryWriter
import paddle.fluid.dygraph as dg
import paddle.fluid.layers as layers
import paddle.fluid as fluid
from parakeet.models.transformer_tts.transformer_tts import TransformerTTS
from parakeet.models.fastspeech.fastspeech import FastSpeech
from parakeet.models.fastspeech.utils import get_alignment
import sys
sys.path.append("../transformer_tts")
from data import LJSpeechLoader


def load_checkpoint(step, model_path):
    model_dict, opti_dict = fluid.dygraph.load_dygraph(
        os.path.join(model_path, step))
    new_state_dict = OrderedDict()
    for param in model_dict:
        if param.startswith('_layers.'):
            new_state_dict[param[8:]] = model_dict[param]
        else:
            new_state_dict[param] = model_dict[param]
    return new_state_dict, opti_dict


def main(args):
    local_rank = dg.parallel.Env().local_rank if args.use_data_parallel else 0
    nranks = dg.parallel.Env().nranks if args.use_data_parallel else 1

    with open(args.config_path) as f:
        cfg = yaml.load(f, Loader=yaml.Loader)

    global_step = 0
    place = (fluid.CUDAPlace(dg.parallel.Env().dev_id)
             if args.use_data_parallel else fluid.CUDAPlace(0)
             if args.use_gpu else fluid.CPUPlace())

    if not os.path.exists(args.log_dir):
        os.mkdir(args.log_dir)
    path = os.path.join(args.log_dir, 'fastspeech')

    writer = SummaryWriter(path) if local_rank == 0 else None

    with dg.guard(place):
        with fluid.unique_name.guard():
            transformerTTS = TransformerTTS(cfg)
            model_dict, _ = load_checkpoint(
                str(args.transformer_step),
                os.path.join(args.transtts_path, "transformer"))
            transformerTTS.set_dict(model_dict)
            transformerTTS.eval()

        model = FastSpeech(cfg)
        model.train()
        optimizer = fluid.optimizer.AdamOptimizer(
            learning_rate=dg.NoamDecay(1 / (
                cfg['warm_up_step'] * (args.lr**2)), cfg['warm_up_step']),
            parameter_list=model.parameters())
        reader = LJSpeechLoader(
            cfg, args, nranks, local_rank, shuffle=True).reader()

        if args.checkpoint_path is not None:
            model_dict, opti_dict = load_checkpoint(
                str(args.fastspeech_step),
                os.path.join(args.checkpoint_path, "fastspeech"))
            model.set_dict(model_dict)
            optimizer.set_dict(opti_dict)
            global_step = args.fastspeech_step
            print("load checkpoint!!!")

        if args.use_data_parallel:
            strategy = dg.parallel.prepare_context()
            model = fluid.dygraph.parallel.DataParallel(model, strategy)

        for epoch in range(args.epochs):
            pbar = tqdm(reader)

            for i, data in enumerate(pbar):
<<<<<<< HEAD
                pbar.set_description('Processing at epoch %d'%epoch)
                (character, mel, mel_input, pos_text, pos_mel, text_length, mel_lens,
                enc_slf_mask, enc_query_mask, dec_slf_mask, enc_dec_mask, dec_query_slf_mask, dec_query_mask) = data

                _, _, attn_probs, _, _, _ = transformerTTS(character, mel_input, pos_text, pos_mel,
                                                           dec_slf_mask=dec_slf_mask, 
                                                           enc_slf_mask=enc_slf_mask, enc_query_mask=enc_query_mask, 
                                                           enc_dec_mask=enc_dec_mask, dec_query_slf_mask=dec_query_slf_mask,
                                                           dec_query_mask=dec_query_mask)
                alignment, max_attn = get_alignment(attn_probs, mel_lens, cfg['transformer_head'])
                alignment = dg.to_variable(alignment).astype(np.float32)

                if local_rank==0 and global_step % 5 == 1:
                    x = np.uint8(cm.viridis(max_attn[8,:mel_lens.numpy()[8]]) * 255)
                    writer.add_image('Attention_%d_0'%global_step, x, 0, dataformats="HWC")
                
=======
                pbar.set_description('Processing at epoch %d' % epoch)
                character, mel, mel_input, pos_text, pos_mel, text_length, mel_lens = data

                _, _, attn_probs, _, _, _ = transformerTTS(
                    character, mel_input, pos_text, pos_mel)
                alignment = dg.to_variable(
                    get_alignment(attn_probs, mel_lens, cfg[
                        'transformer_head'])).astype(np.float32)

>>>>>>> f14877e7
                global_step += 1

                #Forward
<<<<<<< HEAD
                result= model(character, 
                              pos_text, 
                              mel_pos=pos_mel,  
                              length_target=alignment,
                              enc_non_pad_mask=enc_query_mask,
                              enc_slf_attn_mask=enc_slf_mask,
                              dec_non_pad_mask=dec_query_slf_mask,
                              dec_slf_attn_mask=dec_slf_mask)
=======
                result = model(
                    character,
                    pos_text,
                    mel_pos=pos_mel,
                    length_target=alignment)
>>>>>>> f14877e7
                mel_output, mel_output_postnet, duration_predictor_output, _, _ = result
                mel_loss = layers.mse_loss(mel_output, mel)
                mel_postnet_loss = layers.mse_loss(mel_output_postnet, mel)
                duration_loss = layers.mean(
                    layers.abs(
                        layers.elementwise_sub(duration_predictor_output,
                                               alignment)))
                total_loss = mel_loss + mel_postnet_loss + duration_loss

                if local_rank == 0:
                    writer.add_scalar('mel_loss',
                                      mel_loss.numpy(), global_step)
                    writer.add_scalar('post_mel_loss',
                                      mel_postnet_loss.numpy(), global_step)
                    writer.add_scalar('duration_loss',
                                      duration_loss.numpy(), global_step)
                    writer.add_scalar('learning_rate',
                                      optimizer._learning_rate.step().numpy(),
                                      global_step)

                if args.use_data_parallel:
                    total_loss = model.scale_loss(total_loss)
                    total_loss.backward()
                    model.apply_collective_grads()
                else:
                    total_loss.backward()
                optimizer.minimize(
                    total_loss,
                    grad_clip=fluid.dygraph_grad_clip.GradClipByGlobalNorm(cfg[
                        'grad_clip_thresh']))
                model.clear_gradients()

                # save checkpoint
                if local_rank == 0 and global_step % args.save_step == 0:
                    if not os.path.exists(args.save_path):
                        os.mkdir(args.save_path)
                    save_path = os.path.join(args.save_path,
                                             'fastspeech/%d' % global_step)
                    dg.save_dygraph(model.state_dict(), save_path)
                    dg.save_dygraph(optimizer.state_dict(), save_path)
        if local_rank == 0:
            writer.close()


if __name__ == '__main__':
    parser = argparse.ArgumentParser(description="Train Fastspeech model")
    add_config_options_to_parser(parser)
    args = parser.parse_args()
    # Print the whole config setting.
    pprint(args)
    main(args)<|MERGE_RESOLUTION|>--- conflicted
+++ resolved
@@ -100,53 +100,47 @@
             pbar = tqdm(reader)
 
             for i, data in enumerate(pbar):
-<<<<<<< HEAD
-                pbar.set_description('Processing at epoch %d'%epoch)
-                (character, mel, mel_input, pos_text, pos_mel, text_length, mel_lens,
-                enc_slf_mask, enc_query_mask, dec_slf_mask, enc_dec_mask, dec_query_slf_mask, dec_query_mask) = data
+                pbar.set_description('Processing at epoch %d' % epoch)
+                (character, mel, mel_input, pos_text, pos_mel, text_length,
+                 mel_lens, enc_slf_mask, enc_query_mask, dec_slf_mask,
+                 enc_dec_mask, dec_query_slf_mask, dec_query_mask) = data
 
-                _, _, attn_probs, _, _, _ = transformerTTS(character, mel_input, pos_text, pos_mel,
-                                                           dec_slf_mask=dec_slf_mask, 
-                                                           enc_slf_mask=enc_slf_mask, enc_query_mask=enc_query_mask, 
-                                                           enc_dec_mask=enc_dec_mask, dec_query_slf_mask=dec_query_slf_mask,
-                                                           dec_query_mask=dec_query_mask)
-                alignment, max_attn = get_alignment(attn_probs, mel_lens, cfg['transformer_head'])
+                _, _, attn_probs, _, _, _ = transformerTTS(
+                    character,
+                    mel_input,
+                    pos_text,
+                    pos_mel,
+                    dec_slf_mask=dec_slf_mask,
+                    enc_slf_mask=enc_slf_mask,
+                    enc_query_mask=enc_query_mask,
+                    enc_dec_mask=enc_dec_mask,
+                    dec_query_slf_mask=dec_query_slf_mask,
+                    dec_query_mask=dec_query_mask)
+                alignment, max_attn = get_alignment(attn_probs, mel_lens,
+                                                    cfg['transformer_head'])
                 alignment = dg.to_variable(alignment).astype(np.float32)
 
-                if local_rank==0 and global_step % 5 == 1:
-                    x = np.uint8(cm.viridis(max_attn[8,:mel_lens.numpy()[8]]) * 255)
-                    writer.add_image('Attention_%d_0'%global_step, x, 0, dataformats="HWC")
-                
-=======
-                pbar.set_description('Processing at epoch %d' % epoch)
-                character, mel, mel_input, pos_text, pos_mel, text_length, mel_lens = data
+                if local_rank == 0 and global_step % 5 == 1:
+                    x = np.uint8(
+                        cm.viridis(max_attn[8, :mel_lens.numpy()[8]]) * 255)
+                    writer.add_image(
+                        'Attention_%d_0' % global_step,
+                        x,
+                        0,
+                        dataformats="HWC")
 
-                _, _, attn_probs, _, _, _ = transformerTTS(
-                    character, mel_input, pos_text, pos_mel)
-                alignment = dg.to_variable(
-                    get_alignment(attn_probs, mel_lens, cfg[
-                        'transformer_head'])).astype(np.float32)
-
->>>>>>> f14877e7
                 global_step += 1
 
                 #Forward
-<<<<<<< HEAD
-                result= model(character, 
-                              pos_text, 
-                              mel_pos=pos_mel,  
-                              length_target=alignment,
-                              enc_non_pad_mask=enc_query_mask,
-                              enc_slf_attn_mask=enc_slf_mask,
-                              dec_non_pad_mask=dec_query_slf_mask,
-                              dec_slf_attn_mask=dec_slf_mask)
-=======
                 result = model(
                     character,
                     pos_text,
                     mel_pos=pos_mel,
-                    length_target=alignment)
->>>>>>> f14877e7
+                    length_target=alignment,
+                    enc_non_pad_mask=enc_query_mask,
+                    enc_slf_attn_mask=enc_slf_mask,
+                    dec_non_pad_mask=dec_query_slf_mask,
+                    dec_slf_attn_mask=dec_slf_mask)
                 mel_output, mel_output_postnet, duration_predictor_output, _, _ = result
                 mel_loss = layers.mse_loss(mel_output, mel)
                 mel_postnet_loss = layers.mse_loss(mel_output_postnet, mel)
