# Copyright (c) 2020 PaddlePaddle Authors. All Rights Reserved.
#
# Licensed under the Apache License, Version 2.0 (the "License");
# you may not use this file except in compliance with the License.
# You may obtain a copy of the License at
#
#     http://www.apache.org/licenses/LICENSE-2.0
#
# Unless required by applicable law or agreed to in writing, software
# distributed under the License is distributed on an "AS IS" BASIS,
# WITHOUT WARRANTIES OR CONDITIONS OF ANY KIND, either express or implied.
# See the License for the specific language governing permissions and
# limitations under the License.
import os
from tensorboardX import SummaryWriter
from collections import OrderedDict
import argparse
from parse import add_config_options_to_parser
from pprint import pprint
from ruamel import yaml
import numpy as np
import paddle.fluid as fluid
import paddle.fluid.dygraph as dg
from parakeet.g2p.en import text_to_sequence
from parakeet import audio
from parakeet.models.fastspeech.fastspeech import FastSpeech
from parakeet.models.transformer_tts.utils import *


def load_checkpoint(step, model_path):
    model_dict, _ = fluid.dygraph.load_dygraph(os.path.join(model_path, step))
    new_state_dict = OrderedDict()
    for param in model_dict:
        if param.startswith('_layers.'):
            new_state_dict[param[8:]] = model_dict[param]
        else:
            new_state_dict[param] = model_dict[param]
    return new_state_dict


def synthesis(text_input, args):
    place = (fluid.CUDAPlace(0) if args.use_gpu else fluid.CPUPlace())

    # tensorboard
    if not os.path.exists(args.log_dir):
        os.mkdir(args.log_dir)
    path = os.path.join(args.log_dir, 'synthesis')

    with open(args.config_path) as f:
        cfg = yaml.load(f, Loader=yaml.Loader)

    writer = SummaryWriter(path)

    with dg.guard(place):
        model = FastSpeech(cfg)
        model.set_dict(
            load_checkpoint(
                str(args.fastspeech_step),
                os.path.join(args.checkpoint_path, "fastspeech")))
        model.eval()

        text = np.asarray(text_to_sequence(text_input))
<<<<<<< HEAD
        text = np.expand_dims(text, axis=0)
        pos_text = np.arange(1, text.shape[1]+1)
        pos_text = np.expand_dims(pos_text, axis=0)
        enc_non_pad_mask = get_non_pad_mask(pos_text).astype(np.float32)
        enc_slf_attn_mask = get_attn_key_pad_mask(pos_text, text).astype(np.float32)
        
        text = dg.to_variable(text)
        pos_text = dg.to_variable(pos_text)
        enc_non_pad_mask = dg.to_variable(enc_non_pad_mask)
        enc_slf_attn_mask = dg.to_variable(enc_slf_attn_mask)

        mel_output, mel_output_postnet = model(text, pos_text, alpha=args.alpha,
                                               enc_non_pad_mask=enc_non_pad_mask,
                                                enc_slf_attn_mask=enc_slf_attn_mask,
                                                dec_non_pad_mask=None,
                                                dec_slf_attn_mask=None)
=======
        text = fluid.layers.unsqueeze(dg.to_variable(text), [0])
        pos_text = np.arange(1, text.shape[1] + 1)
        pos_text = fluid.layers.unsqueeze(dg.to_variable(pos_text), [0])

        mel_output, mel_output_postnet = model(
            text, pos_text, alpha=args.alpha)
>>>>>>> f14877e7

        _ljspeech_processor = audio.AudioProcessor(
            sample_rate=cfg['audio']['sr'],
            num_mels=cfg['audio']['num_mels'],
            min_level_db=cfg['audio']['min_level_db'],
            ref_level_db=cfg['audio']['ref_level_db'],
            n_fft=cfg['audio']['n_fft'],
            win_length=cfg['audio']['win_length'],
            hop_length=cfg['audio']['hop_length'],
            power=cfg['audio']['power'],
            preemphasis=cfg['audio']['preemphasis'],
            signal_norm=True,
            symmetric_norm=False,
            max_norm=1.,
            mel_fmin=0,
            mel_fmax=None,
            clip_norm=True,
            griffin_lim_iters=60,
            do_trim_silence=False,
            sound_norm=False)

        mel_output_postnet = fluid.layers.transpose(
            fluid.layers.squeeze(mel_output_postnet, [0]), [1, 0])
        wav = _ljspeech_processor.inv_melspectrogram(mel_output_postnet.numpy(
        ))
        writer.add_audio(text_input, wav, 0, cfg['audio']['sr'])
        print("Synthesis completed !!!")
    writer.close()


if __name__ == '__main__':
    parser = argparse.ArgumentParser(description="Train Fastspeech model")
    add_config_options_to_parser(parser)
    args = parser.parse_args()
    synthesis("Transformer model is so fast!", args)<|MERGE_RESOLUTION|>--- conflicted
+++ resolved
@@ -60,31 +60,26 @@
         model.eval()
 
         text = np.asarray(text_to_sequence(text_input))
-<<<<<<< HEAD
         text = np.expand_dims(text, axis=0)
-        pos_text = np.arange(1, text.shape[1]+1)
+        pos_text = np.arange(1, text.shape[1] + 1)
         pos_text = np.expand_dims(pos_text, axis=0)
         enc_non_pad_mask = get_non_pad_mask(pos_text).astype(np.float32)
-        enc_slf_attn_mask = get_attn_key_pad_mask(pos_text, text).astype(np.float32)
-        
+        enc_slf_attn_mask = get_attn_key_pad_mask(pos_text,
+                                                  text).astype(np.float32)
+
         text = dg.to_variable(text)
         pos_text = dg.to_variable(pos_text)
         enc_non_pad_mask = dg.to_variable(enc_non_pad_mask)
         enc_slf_attn_mask = dg.to_variable(enc_slf_attn_mask)
 
-        mel_output, mel_output_postnet = model(text, pos_text, alpha=args.alpha,
-                                               enc_non_pad_mask=enc_non_pad_mask,
-                                                enc_slf_attn_mask=enc_slf_attn_mask,
-                                                dec_non_pad_mask=None,
-                                                dec_slf_attn_mask=None)
-=======
-        text = fluid.layers.unsqueeze(dg.to_variable(text), [0])
-        pos_text = np.arange(1, text.shape[1] + 1)
-        pos_text = fluid.layers.unsqueeze(dg.to_variable(pos_text), [0])
-
         mel_output, mel_output_postnet = model(
-            text, pos_text, alpha=args.alpha)
->>>>>>> f14877e7
+            text,
+            pos_text,
+            alpha=args.alpha,
+            enc_non_pad_mask=enc_non_pad_mask,
+            enc_slf_attn_mask=enc_slf_attn_mask,
+            dec_non_pad_mask=None,
+            dec_slf_attn_mask=None)
 
         _ljspeech_processor = audio.AudioProcessor(
             sample_rate=cfg['audio']['sr'],
