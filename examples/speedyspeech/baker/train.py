--- conflicted
+++ resolved
@@ -137,11 +137,7 @@
 
 def main():
     # parse args and config and redirect to train_sp
-<<<<<<< HEAD
-    parser = argparse.ArgumentParser(description="Train a SpeedySpeech "
-=======
     parser = argparse.ArgumentParser(description="Train a Speedyspeech "
->>>>>>> 82d5139f
                                      "model with Baker Mandrin TTS dataset.")
     parser.add_argument(
         "--config", type=str, help="config file to overwrite default config.")
