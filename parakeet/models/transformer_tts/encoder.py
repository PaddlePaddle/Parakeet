# Copyright (c) 2020 PaddlePaddle Authors. All Rights Reserved.
#
# Licensed under the Apache License, Version 2.0 (the "License");
# you may not use this file except in compliance with the License.
# You may obtain a copy of the License at
#
#     http://www.apache.org/licenses/LICENSE-2.0
#
# Unless required by applicable law or agreed to in writing, software
# distributed under the License is distributed on an "AS IS" BASIS,
# WITHOUT WARRANTIES OR CONDITIONS OF ANY KIND, either express or implied.
# See the License for the specific language governing permissions and
# limitations under the License.
import paddle.fluid.dygraph as dg
import paddle.fluid as fluid
from parakeet.models.transformer_tts.utils import *
from parakeet.modules.multihead_attention import MultiheadAttention
from parakeet.modules.ffn import PositionwiseFeedForward
from parakeet.models.transformer_tts.encoderprenet import EncoderPrenet


class Encoder(dg.Layer):
    def __init__(self, embedding_size, num_hidden, num_head=4):
        super(Encoder, self).__init__()
        self.num_hidden = num_hidden
<<<<<<< HEAD
        self.num_head = num_head
        param = fluid.ParamAttr(initializer=fluid.initializer.Constant(value=1.0))
        self.alpha = self.create_parameter(shape=(1, ), attr=param, dtype='float32')
        self.pos_inp = get_sinusoid_encoding_table(1024, self.num_hidden, padding_idx=0)
        self.pos_emb = dg.Embedding(size=[1024, num_hidden],
                                 param_attr=fluid.ParamAttr(
                                     initializer=fluid.initializer.NumpyArrayInitializer(self.pos_inp),
                                     trainable=False))
        self.encoder_prenet = EncoderPrenet(embedding_size = embedding_size, 
                                            num_hidden = num_hidden, 
                                            use_cudnn=True)
        self.layers = [MultiheadAttention(num_hidden, num_hidden//num_head, num_hidden//num_head) for _ in range(3)]
        for i, layer in enumerate(self.layers):
            self.add_sublayer("self_attn_{}".format(i), layer)
        self.ffns = [PositionwiseFeedForward(num_hidden, num_hidden*num_head, filter_size=1, use_cudnn=True) for _ in range(3)]
=======
        param = fluid.ParamAttr(initializer=fluid.initializer.Constant(
            value=1.0))
        self.alpha = self.create_parameter(
            shape=(1, ), attr=param, dtype='float32')
        self.pos_inp = get_sinusoid_encoding_table(
            1024, self.num_hidden, padding_idx=0)
        self.pos_emb = dg.Embedding(
            size=[1024, num_hidden],
            padding_idx=0,
            param_attr=fluid.ParamAttr(
                initializer=fluid.initializer.NumpyArrayInitializer(
                    self.pos_inp),
                trainable=False))
        self.encoder_prenet = EncoderPrenet(
            embedding_size=embedding_size,
            num_hidden=num_hidden,
            use_cudnn=True)
        self.layers = [
            MultiheadAttention(num_hidden, num_hidden // num_head,
                               num_hidden // num_head) for _ in range(3)
        ]
        for i, layer in enumerate(self.layers):
            self.add_sublayer("self_attn_{}".format(i), layer)
        self.ffns = [
            PositionwiseFeedForward(
                num_hidden,
                num_hidden * num_head,
                filter_size=1,
                use_cudnn=True) for _ in range(3)
        ]
>>>>>>> f14877e7
        for i, layer in enumerate(self.ffns):
            self.add_sublayer("ffns_{}".format(i), layer)

    def forward(self, x, positional, mask=None, query_mask=None):
        
        if fluid.framework._dygraph_tracer()._train_mode:
            seq_len_key = x.shape[1]
            query_mask = layers.expand(query_mask, [self.num_head, 1, seq_len_key])
            mask = layers.expand(mask, [self.num_head, 1, 1])
        else:
            query_mask, mask = None, None
<<<<<<< HEAD
        
    
=======

>>>>>>> f14877e7
        # Encoder pre_network
        x = self.encoder_prenet(x)  #(N,T,C)

        # Get positional encoding
<<<<<<< HEAD
        positional = self.pos_emb(positional) 
        
        x = positional * self.alpha + x #(N, T, C)
       
        
        # Positional dropout
        x = layers.dropout(x, 0.1, dropout_implementation='upscale_in_train')
        
=======
        positional = self.pos_emb(positional)

        x = positional * self.alpha + x  #(N, T, C)

        # Positional dropout
        x = layers.dropout(x, 0.1)

>>>>>>> f14877e7
        # Self attention encoder
        attentions = list()
        for layer, ffn in zip(self.layers, self.ffns):
            x, attention = layer(x, x, x, mask=mask, query_mask=query_mask)
            x = ffn(x)
            attentions.append(attention)

        return x, attentions<|MERGE_RESOLUTION|>--- conflicted
+++ resolved
@@ -23,23 +23,7 @@
     def __init__(self, embedding_size, num_hidden, num_head=4):
         super(Encoder, self).__init__()
         self.num_hidden = num_hidden
-<<<<<<< HEAD
         self.num_head = num_head
-        param = fluid.ParamAttr(initializer=fluid.initializer.Constant(value=1.0))
-        self.alpha = self.create_parameter(shape=(1, ), attr=param, dtype='float32')
-        self.pos_inp = get_sinusoid_encoding_table(1024, self.num_hidden, padding_idx=0)
-        self.pos_emb = dg.Embedding(size=[1024, num_hidden],
-                                 param_attr=fluid.ParamAttr(
-                                     initializer=fluid.initializer.NumpyArrayInitializer(self.pos_inp),
-                                     trainable=False))
-        self.encoder_prenet = EncoderPrenet(embedding_size = embedding_size, 
-                                            num_hidden = num_hidden, 
-                                            use_cudnn=True)
-        self.layers = [MultiheadAttention(num_hidden, num_hidden//num_head, num_hidden//num_head) for _ in range(3)]
-        for i, layer in enumerate(self.layers):
-            self.add_sublayer("self_attn_{}".format(i), layer)
-        self.ffns = [PositionwiseFeedForward(num_hidden, num_hidden*num_head, filter_size=1, use_cudnn=True) for _ in range(3)]
-=======
         param = fluid.ParamAttr(initializer=fluid.initializer.Constant(
             value=1.0))
         self.alpha = self.create_parameter(
@@ -48,7 +32,6 @@
             1024, self.num_hidden, padding_idx=0)
         self.pos_emb = dg.Embedding(
             size=[1024, num_hidden],
-            padding_idx=0,
             param_attr=fluid.ParamAttr(
                 initializer=fluid.initializer.NumpyArrayInitializer(
                     self.pos_inp),
@@ -70,46 +53,29 @@
                 filter_size=1,
                 use_cudnn=True) for _ in range(3)
         ]
->>>>>>> f14877e7
         for i, layer in enumerate(self.ffns):
             self.add_sublayer("ffns_{}".format(i), layer)
 
     def forward(self, x, positional, mask=None, query_mask=None):
-        
+
         if fluid.framework._dygraph_tracer()._train_mode:
             seq_len_key = x.shape[1]
-            query_mask = layers.expand(query_mask, [self.num_head, 1, seq_len_key])
+            query_mask = layers.expand(query_mask,
+                                       [self.num_head, 1, seq_len_key])
             mask = layers.expand(mask, [self.num_head, 1, 1])
         else:
             query_mask, mask = None, None
-<<<<<<< HEAD
-        
-    
-=======
-
->>>>>>> f14877e7
         # Encoder pre_network
         x = self.encoder_prenet(x)  #(N,T,C)
 
         # Get positional encoding
-<<<<<<< HEAD
-        positional = self.pos_emb(positional) 
-        
-        x = positional * self.alpha + x #(N, T, C)
-       
-        
-        # Positional dropout
-        x = layers.dropout(x, 0.1, dropout_implementation='upscale_in_train')
-        
-=======
         positional = self.pos_emb(positional)
 
         x = positional * self.alpha + x  #(N, T, C)
 
         # Positional dropout
-        x = layers.dropout(x, 0.1)
+        x = layers.dropout(x, 0.1, dropout_implementation='upscale_in_train')
 
->>>>>>> f14877e7
         # Self attention encoder
         attentions = list()
         for layer, ffn in zip(self.layers, self.ffns):
