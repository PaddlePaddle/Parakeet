--- conflicted
+++ resolved
@@ -26,14 +26,11 @@
         self.embedding_size = embedding_size
         self.num_hidden = num_hidden
         self.use_cudnn = use_cudnn
-<<<<<<< HEAD
-        self.embedding = dg.Embedding( size = [len(symbols), embedding_size],
-                                    padding_idx = 0,
-                                    param_attr=fluid.initializer.Normal(loc=0.0, scale=1.0))
-=======
         self.embedding = dg.Embedding(
-            size=[len(symbols), embedding_size], padding_idx=None)
->>>>>>> f14877e7
+            size=[len(symbols), embedding_size],
+            padding_idx=0,
+            param_attr=fluid.initializer.Normal(
+                loc=0.0, scale=1.0))
         self.conv_list = []
         k = math.sqrt(1 / embedding_size)
         self.conv_list.append(
@@ -84,21 +81,15 @@
                 low=-k, high=k)))
 
     def forward(self, x):
-<<<<<<< HEAD
-        
-        x = self.embedding(x) #(batch_size, seq_len, embending_size)
-        x = layers.transpose(x,[0,2,1])
-        for batch_norm, conv in zip(self.batch_norm_list, self.conv_list):
-            x = layers.dropout(layers.relu(batch_norm(conv(x))), 0.2, 
-                               dropout_implementation='upscale_in_train')
-        x = layers.transpose(x,[0,2,1]) #(N,T,C)
-=======
+
         x = self.embedding(x)  #(batch_size, seq_len, embending_size)
         x = layers.transpose(x, [0, 2, 1])
         for batch_norm, conv in zip(self.batch_norm_list, self.conv_list):
-            x = layers.dropout(layers.relu(batch_norm(conv(x))), 0.2)
+            x = layers.dropout(
+                layers.relu(batch_norm(conv(x))),
+                0.2,
+                dropout_implementation='upscale_in_train')
         x = layers.transpose(x, [0, 2, 1])  #(N,T,C)
->>>>>>> f14877e7
         x = self.projection(x)
 
         return x