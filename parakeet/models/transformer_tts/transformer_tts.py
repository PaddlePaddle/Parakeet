--- conflicted
+++ resolved
@@ -24,24 +24,29 @@
         self.decoder = Decoder(config['hidden_size'], config)
         self.config = config
 
-<<<<<<< HEAD
-    def forward(self, characters, mel_input, pos_text, pos_mel, dec_slf_mask, enc_slf_mask=None, enc_query_mask=None, enc_dec_mask=None, dec_query_slf_mask=None, dec_query_mask=None):
-        key, attns_enc = self.encoder(characters, pos_text, mask=enc_slf_mask, query_mask=enc_query_mask)   
-       
-        mel_output, postnet_output, attn_probs, stop_preds, attns_dec = self.decoder(key, key, mel_input, pos_mel, 
-                                                                        mask=dec_slf_mask, zero_mask=enc_dec_mask, 
-                                                                        m_self_mask=dec_query_slf_mask, m_mask=dec_query_mask )
+    def forward(self,
+                characters,
+                mel_input,
+                pos_text,
+                pos_mel,
+                dec_slf_mask,
+                enc_slf_mask=None,
+                enc_query_mask=None,
+                enc_dec_mask=None,
+                dec_query_slf_mask=None,
+                dec_query_mask=None):
+        key, attns_enc = self.encoder(
+            characters, pos_text, mask=enc_slf_mask, query_mask=enc_query_mask)
+
+        mel_output, postnet_output, attn_probs, stop_preds, attns_dec = self.decoder(
+            key,
+            key,
+            mel_input,
+            pos_mel,
+            mask=dec_slf_mask,
+            zero_mask=enc_dec_mask,
+            m_self_mask=dec_query_slf_mask,
+            m_mask=dec_query_mask)
         return mel_output, postnet_output, attn_probs, stop_preds, attns_enc, attns_dec
 
-    
-
-=======
-    def forward(self, characters, mel_input, pos_text, pos_mel):
-
-        key, c_mask, attns_enc = self.encoder(characters, pos_text)
-
-        mel_output, postnet_output, attn_probs, stop_preds, attns_dec = self.decoder(
-            key, key, mel_input, c_mask, pos_mel)
->>>>>>> f14877e7
-
         return mel_output, postnet_output, attn_probs, stop_preds, attns_enc, attns_dec