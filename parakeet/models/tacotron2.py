# Copyright (c) 2020 PaddlePaddle Authors. All Rights Reserved.
#
# Licensed under the Apache License, Version 2.0 (the "License");
# you may not use this file except in compliance with the License.
# You may obtain a copy of the License at
#
#     http://www.apache.org/licenses/LICENSE-2.0
#
# Unless required by applicable law or agreed to in writing, software
# distributed under the License is distributed on an "AS IS" BASIS,
# WITHOUT WARRANTIES OR CONDITIONS OF ANY KIND, either express or implied.
# See the License for the specific language governing permissions and
# limitations under the License.

import math

import paddle
from paddle import nn
from paddle.nn import functional as F
from paddle.nn import initializer as I
from paddle.fluid.layers import sequence_mask

from parakeet.modules.conv import Conv1dBatchNorm
from parakeet.modules.attention import LocationSensitiveAttention
from parakeet.modules.losses import guided_attention_loss
from parakeet.utils import checkpoint
from tqdm import trange

__all__ = ["Tacotron2", "Tacotron2Loss"]


class DecoderPreNet(nn.Layer):
    """Decoder prenet module for Tacotron2.

    Parameters
    ----------
    d_input: int
        The input feature size.

    d_hidden: int
        The hidden size.

    d_output: int
        The output feature size.

    dropout_rate: float
        The droput probability.

    """
    def __init__(self, d_input: int, d_hidden: int, d_output: int,
                 dropout_rate: float):
        super().__init__()

        self.dropout_rate = dropout_rate
        self.linear1 = nn.Linear(d_input, d_hidden, bias_attr=False)
        self.linear2 = nn.Linear(d_hidden, d_output, bias_attr=False)

    def forward(self, x):
        """Calculate forward propagation.

        Parameters
        ----------
        x: Tensor [shape=(B, T_mel, C)]
            Batch of the sequences of padded mel spectrogram.

        Returns
        -------
        output: Tensor [shape=(B, T_mel, C)]
            Batch of the sequences of padded hidden state.

        """

        x = F.dropout(F.relu(self.linear1(x)),
                      self.dropout_rate,
                      training=True)
        output = F.dropout(F.relu(self.linear2(x)),
                           self.dropout_rate,
                           training=True)
        return output


class DecoderPostNet(nn.Layer):
    """Decoder postnet module for Tacotron2.

    Parameters
    ----------
    d_mels: int
        The number of mel bands.

    d_hidden: int
        The hidden size of postnet.

    kernel_size: int
        The kernel size of the conv layer in postnet.

    num_layers: int
        The number of conv layers in postnet.

    dropout: float
        The droput probability.

    """
    def __init__(self, d_mels: int, d_hidden: int, kernel_size: int,
                 num_layers: int, dropout: float):
        super().__init__()
        self.dropout = dropout
        self.num_layers = num_layers

        padding = int((kernel_size - 1) / 2),

        self.conv_batchnorms = nn.LayerList()
        k = math.sqrt(1.0 / (d_mels * kernel_size))
        self.conv_batchnorms.append(
            Conv1dBatchNorm(d_mels,
                            d_hidden,
                            kernel_size=kernel_size,
                            padding=padding,
                            bias_attr=I.Uniform(-k, k),
                            data_format='NLC'))

        k = math.sqrt(1.0 / (d_hidden * kernel_size))
        self.conv_batchnorms.extend([
            Conv1dBatchNorm(d_hidden,
                            d_hidden,
                            kernel_size=kernel_size,
                            padding=padding,
                            bias_attr=I.Uniform(-k, k),
                            data_format='NLC')
            for i in range(1, num_layers - 1)
        ])

        self.conv_batchnorms.append(
            Conv1dBatchNorm(d_hidden,
                            d_mels,
                            kernel_size=kernel_size,
                            padding=padding,
                            bias_attr=I.Uniform(-k, k),
                            data_format='NLC'))

    def forward(self, x):
        """Calculate forward propagation.

        Parameters
        ----------
        x: Tensor [shape=(B, T_mel, C)]
            Output sequence of features from decoder.

        Returns
        -------
        output: Tensor [shape=(B, T_mel, C)]
            Output sequence of features after postnet.

        """

        for i in range(len(self.conv_batchnorms) - 1):
            x = F.dropout(F.tanh(self.conv_batchnorms[i](x)),
                              self.dropout,
                              training=self.training)
        output = F.dropout(self.conv_batchnorms[self.num_layers - 1](x),
                           self.dropout,
                           training=self.training)
        return output


class Tacotron2Encoder(nn.Layer):
    """Tacotron2 encoder module for Tacotron2.

    Parameters
    ----------
    d_hidden: int
        The hidden size in encoder module.

    conv_layers: int
        The number of conv layers.

    kernel_size: int
        The kernel size of conv layers.

    p_dropout: float
        The droput probability.
    """
    def __init__(self, d_hidden: int, conv_layers: int, kernel_size: int,
                 p_dropout: float):
        super().__init__()

        k = math.sqrt(1.0 / (d_hidden * kernel_size))
        self.conv_batchnorms = paddle.nn.LayerList([
            Conv1dBatchNorm(d_hidden,
                            d_hidden,
                            kernel_size,
                            stride=1,
                            padding=int((kernel_size - 1) / 2),
                            bias_attr=I.Uniform(-k, k),
                            data_format='NLC') for i in range(conv_layers)
        ])
        self.p_dropout = p_dropout

        self.hidden_size = int(d_hidden / 2)
        self.lstm = nn.LSTM(d_hidden,
                            self.hidden_size,
                            direction="bidirectional")

    def forward(self, x, input_lens=None):
        """Calculate forward propagation of tacotron2 encoder.

        Parameters
        ----------
        x: Tensor [shape=(B, T)]
            Batch of the sequencees of padded character ids.

        text_lens: Tensor [shape=(B,)], optional
            Batch of lengths of each text input batch. Defaults to None.

        Returns
        -------
        output : Tensor [shape=(B, T, C)]
            Batch of the sequences of padded hidden states.

        """
        for conv_batchnorm in self.conv_batchnorms:
            x = F.dropout(F.relu(conv_batchnorm(x)),
                          self.p_dropout,
                          training=self.training)

        output, _ = self.lstm(inputs=x, sequence_length=input_lens)
        return output


class Tacotron2Decoder(nn.Layer):
    """Tacotron2 decoder module for Tacotron2.

    Parameters
    ----------
    d_mels: int
        The number of mel bands.

    reduction_factor: int
        The reduction factor of tacotron.

    d_encoder: int
        The hidden size of encoder.

    d_prenet: int
        The hidden size in decoder prenet.

    d_attention_rnn: int
        The attention rnn layer hidden size.

    d_decoder_rnn: int
        The decoder rnn layer hidden size.

    d_attention: int
        The hidden size of the linear layer in location sensitive attention.

    attention_filters: int
        The filter size of the conv layer in location sensitive attention.

    attention_kernel_size: int
        The kernel size of the conv layer in location sensitive attention.

    p_prenet_dropout: float
        The droput probability in decoder prenet.

    p_attention_dropout: float
        The droput probability in location sensitive attention.

    p_decoder_dropout: float
        The droput probability in decoder.
    """
    def __init__(self, d_mels: int, reduction_factor: int, d_encoder: int,
                 d_prenet: int, d_attention_rnn: int, d_decoder_rnn: int,
                 d_attention: int, attention_filters: int,
                 attention_kernel_size: int, p_prenet_dropout: float,
                 p_attention_dropout: float, p_decoder_dropout: float):
        super().__init__()
        self.d_mels = d_mels
        self.reduction_factor = reduction_factor
        self.d_encoder = d_encoder
        self.d_attention_rnn = d_attention_rnn
        self.d_decoder_rnn = d_decoder_rnn
        self.p_attention_dropout = p_attention_dropout
        self.p_decoder_dropout = p_decoder_dropout

        self.prenet = DecoderPreNet(d_mels * reduction_factor,
                                    d_prenet,
                                    d_prenet,
                                    dropout_rate=p_prenet_dropout)

        # attention_rnn takes attention's context vector has an
        # auxiliary input
        self.attention_rnn = nn.LSTMCell(d_prenet + d_encoder, d_attention_rnn)

        self.attention_layer = LocationSensitiveAttention(
            d_attention_rnn, d_encoder, d_attention, attention_filters,
            attention_kernel_size)

        # decoder_rnn takes prenet's output and attention_rnn's input
        # as input
        self.decoder_rnn = nn.LSTMCell(d_attention_rnn + d_encoder,
                                       d_decoder_rnn)
        self.linear_projection = nn.Linear(d_decoder_rnn + d_encoder,
                                           d_mels * reduction_factor)

        # states - temporary attributes
        self.attention_hidden = None
        self.attention_cell = None

        self.decoder_hidden = None
        self.decoder_cell = None

        self.attention_weights = None
        self.attention_weights_cum = None
        self.attention_context = None

        self.key = None
        self.mask = None
        self.processed_key = None

    def _initialize_decoder_states(self, key):
        """init states be used in decoder
        """
        batch_size, encoder_steps, _ = key.shape

        self.attention_hidden = paddle.zeros(
            shape=[batch_size, self.d_attention_rnn], dtype=key.dtype)
        self.attention_cell = paddle.zeros(
            shape=[batch_size, self.d_attention_rnn], dtype=key.dtype)

        self.decoder_hidden = paddle.zeros(
            shape=[batch_size, self.d_decoder_rnn], dtype=key.dtype)
        self.decoder_cell = paddle.zeros(
            shape=[batch_size, self.d_decoder_rnn], dtype=key.dtype)

        self.attention_weights = paddle.zeros(
            shape=[batch_size, encoder_steps], dtype=key.dtype)
        self.attention_weights_cum = paddle.zeros(
            shape=[batch_size, encoder_steps], dtype=key.dtype)
        self.attention_context = paddle.zeros(
            shape=[batch_size, self.d_encoder], dtype=key.dtype)

        self.key = key  # [B, T, C]
        # pre-compute projected keys to improve efficiency
        self.processed_key = self.attention_layer.key_layer(key)  # [B, T, C]

    def _decode(self, query):
        """decode one time step
        """
        cell_input = paddle.concat([query, self.attention_context], axis=-1)

        # The first lstm layer (or spec encoder lstm)
        _, (self.attention_hidden, self.attention_cell) = self.attention_rnn(
            cell_input, (self.attention_hidden, self.attention_cell))
        self.attention_hidden = F.dropout(self.attention_hidden,
                                          self.p_attention_dropout,
                                          training=self.training)

        # Loaction sensitive attention
        attention_weights_cat = paddle.stack(
            [self.attention_weights, self.attention_weights_cum], axis=-1)
        self.attention_context, self.attention_weights = self.attention_layer(
            self.attention_hidden, self.processed_key, self.key,
            attention_weights_cat, self.mask)
        self.attention_weights_cum += self.attention_weights

        # The second lstm layer (or spec decoder lstm)
        decoder_input = paddle.concat(
            [self.attention_hidden, self.attention_context], axis=-1)
        _, (self.decoder_hidden, self.decoder_cell) = self.decoder_rnn(
            decoder_input, (self.decoder_hidden, self.decoder_cell))
        self.decoder_hidden = F.dropout(self.decoder_hidden,
                                        p=self.p_decoder_dropout,
                                        training=self.training)

        # decode output one step
        decoder_hidden_attention_context = paddle.concat(
            [self.decoder_hidden, self.attention_context], axis=-1)
        decoder_output = self.linear_projection(
            decoder_hidden_attention_context)
        return decoder_output, self.attention_weights

    def forward(self, keys, querys, mask):
        """Calculate forward propagation of tacotron2 decoder.

        Parameters
        ----------
        keys: Tensor[shape=(B, T_key, C)]
            Batch of the sequences of padded output from encoder.

        querys: Tensor[shape(B, T_query, C)]
            Batch of the sequences of padded mel spectrogram.

        mask: Tensor
            Mask generated with text length. Shape should be (B, T_key, 1).

        Returns
        -------
        mel_output: Tensor [shape=(B, T_query, C)]
            Output sequence of features.

        alignments: Tensor [shape=(B, T_query, T_key)]
            Attention weights.
        """
        self._initialize_decoder_states(keys)
        self.mask = mask

        querys = paddle.reshape(
            querys,
            [querys.shape[0], querys.shape[1] // self.reduction_factor, -1])
        start_step = paddle.zeros(shape=[querys.shape[0], 1, querys.shape[-1]],
                                  dtype=querys.dtype)
        querys = paddle.concat([start_step, querys], axis=1)

        querys = self.prenet(querys)

        mel_outputs, alignments = [], []
        # Ignore the last time step
        while len(mel_outputs) < querys.shape[1] - 1:
            query = querys[:, len(mel_outputs), :]
            mel_output, attention_weights = self._decode(query)
            mel_outputs.append(mel_output)
            alignments.append(attention_weights)

        alignments = paddle.stack(alignments, axis=1)
        mel_outputs = paddle.stack(mel_outputs, axis=1)

        return mel_outputs, alignments

    def infer(self, key, max_decoder_steps=1000):
        """Calculate forward propagation of tacotron2 decoder.

        Parameters
        ----------
        keys: Tensor [shape=(B, T_key, C)]
            Batch of the sequences of padded output from encoder.

        max_decoder_steps: int, optional
            Number of max step when synthesize. Defaults to 1000.

        Returns
        -------
        mel_output: Tensor [shape=(B, T_mel, C)]
            Output sequence of features.

        alignments: Tensor [shape=(B, T_mel, T_key)]
            Attention weights.

        """
        encoder_steps = key.shape[1]
        self._initialize_decoder_states(key)
<<<<<<< HEAD
        T_enc = key.shape[1]
        self.mask = None

        mel_outputs, stop_logits, alignments = [], [], []
        for _ in trange(max_decoder_steps):
=======
        self.mask = None  # mask is not needed for single instance inference

        # [B, C]
        start_step = paddle.zeros(
            shape=[key.shape[0], self.d_mels * self.reduction_factor],
            dtype=key.dtype)
        query = start_step  # [B, C]

        mel_outputs, alignments = [], []
        while True:
>>>>>>> 9babec0f
            query = self.prenet(query)
            mel_output, alignment = self._decode(query)

            mel_outputs.append(mel_output)
            alignments.append(alignment)  # (B=1, T)

<<<<<<< HEAD
            if F.sigmoid(stop_logit) > stop_threshold:
                print("hits stop condition!")
                break
            if int(paddle.argmax(alignment[0])) == T_enc - 1:
                print("content exhausted!")
                break
=======
            if int(paddle.argmax(alignment[0])) == encoder_steps - 1:
                print("Text content exhausted, synthesize stops.")
                break
>>>>>>> 9babec0f
            if len(mel_outputs) == max_decoder_steps:
                print("Warning! Reached max decoder steps!!!")
                break

            query = mel_output

        alignments = paddle.stack(alignments, axis=1)
        mel_outputs = paddle.stack(mel_outputs, axis=1)

        return mel_outputs, alignments


class Tacotron2(nn.Layer):
    """Tacotron2 model for end-to-end text-to-speech (E2E-TTS).

    This is a model of Spectrogram prediction network in Tacotron2 described
    in `Natural TTS Synthesis by Conditioning WaveNet on Mel Spectrogram 
    Predictions <https://arxiv.org/abs/1712.05884>`_,
    which converts the sequence of characters
    into the sequence of mel spectrogram.

    Parameters
    ----------
    frontend : parakeet.frontend.Phonetics
        Frontend used to preprocess text.

    d_mels: int
        Number of mel bands.

    d_encoder: int
        Hidden size in encoder module.

    encoder_conv_layers: int
        Number of conv layers in encoder.

    encoder_kernel_size: int
        Kernel size of conv layers in encoder.

    d_prenet: int
        Hidden size in decoder prenet.

    d_attention_rnn: int
        Attention rnn layer hidden size in decoder.

    d_decoder_rnn: int
        Decoder rnn layer hidden size in decoder.

    attention_filters: int
        Filter size of the conv layer in location sensitive attention.

    attention_kernel_size: int
        Kernel size of the conv layer in location sensitive attention.

    d_attention: int
        Hidden size of the linear layer in location sensitive attention.

    d_postnet: int
        Hidden size of postnet.

    postnet_kernel_size: int
        Kernel size of the conv layer in postnet.

    postnet_conv_layers: int
        Number of conv layers in postnet.

    reduction_factor: int
        Reduction factor of tacotron2.

    p_encoder_dropout: float
        Droput probability in encoder.

    p_prenet_dropout: float
        Droput probability in decoder prenet.

    p_attention_dropout: float
        Droput probability in location sensitive attention.

    p_decoder_dropout: float
        Droput probability in decoder.

    p_postnet_dropout: float
        Droput probability in postnet.

    """
    def __init__(self,
<<<<<<< HEAD
                 frontend: parakeet.frontend.Phonetics,
                 d_mels: int=80,
                 d_encoder: int=512,
                 encoder_conv_layers: int=3,
                 encoder_kernel_size: int=5,
                 d_prenet: int=256,
                 d_attention_rnn: int=1024,
                 d_decoder_rnn: int=1024,
                 attention_filters: int=32,
                 attention_kernel_size: int=31,
                 d_attention: int=128,
                 d_postnet: int=512,
                 postnet_kernel_size: int=5,
                 postnet_conv_layers: int=5,
                 reduction_factor: int=1,
                 p_encoder_dropout: float=0.5,
                 p_prenet_dropout: float=0.5,
                 p_attention_dropout: float=0.1,
                 p_decoder_dropout: float=0.1,
                 p_postnet_dropout: float=0.5,
                 n_tones=None):
=======
                 vocab_size,
                 num_speakers=1,
                 d_speaker:int = 32,
                 d_mels: int = 80,
                 d_encoder: int = 512,
                 encoder_conv_layers: int = 3,
                 encoder_kernel_size: int = 5,
                 d_prenet: int = 256,
                 d_attention_rnn: int = 1024,
                 d_decoder_rnn: int = 1024,
                 attention_filters: int = 32,
                 attention_kernel_size: int = 31,
                 d_attention: int = 128,
                 d_postnet: int = 512,
                 postnet_kernel_size: int = 5,
                 postnet_conv_layers: int = 5,
                 reduction_factor: int = 1,
                 p_encoder_dropout: float = 0.5,
                 p_prenet_dropout: float = 0.5,
                 p_attention_dropout: float = 0.1,
                 p_decoder_dropout: float = 0.1,
                 p_postnet_dropout: float = 0.5):
>>>>>>> 9babec0f
        super().__init__()

        std = math.sqrt(2.0 / (vocab_size + d_encoder))
        val = math.sqrt(3.0) * std  # uniform bounds for std
<<<<<<< HEAD
        self.embedding = nn.Embedding(
            self.frontend.vocab_size,
            d_encoder,
            weight_attr=paddle.ParamAttr(initializer=nn.initializer.Uniform(
                low=-val, high=val)))
        if n_tones:
            self.embedding_tones = nn.Embedding(
                n_tones,
                d_encoder,
                padding_idx=0,
                weight_attr=paddle.ParamAttr(initializer=nn.initializer.Uniform(
                    low=-0.1 * val, high=0.1 * val)))
        self.toned = n_tones is not None
=======
        self.embedding = nn.Embedding(vocab_size,
                                      d_encoder,
                                      weight_attr=I.Uniform(-val, val))
        if num_speakers > 1:
            self.num_speakers = num_speakers
            self.speaker_embedding = nn.Embedding(num_speakers, d_speaker)
            self.speaker_fc = nn.Linear(d_speaker, d_encoder)
                                                  
>>>>>>> 9babec0f
        self.encoder = Tacotron2Encoder(d_encoder, encoder_conv_layers,
                                        encoder_kernel_size, p_encoder_dropout)
        self.decoder = Tacotron2Decoder(
            d_mels, reduction_factor, d_encoder, d_prenet, d_attention_rnn,
            d_decoder_rnn, d_attention, attention_filters,
            attention_kernel_size, p_prenet_dropout, p_attention_dropout,
            p_decoder_dropout)
<<<<<<< HEAD
        self.postnet = DecoderPostNet(
            d_mels=d_mels * reduction_factor,
            d_hidden=d_postnet,
            kernel_size=postnet_kernel_size,
            num_layers=postnet_conv_layers,
            dropout=p_postnet_dropout)

    def forward(self, text_inputs, mels, text_lens, output_lens=None, tones=None):
=======
        self.postnet = DecoderPostNet(d_mels=d_mels * reduction_factor,
                                      d_hidden=d_postnet,
                                      kernel_size=postnet_kernel_size,
                                      num_layers=postnet_conv_layers,
                                      dropout=p_postnet_dropout)

    def forward(self, text_inputs, text_lens, mels, output_lens=None, speaker_ids=None):
>>>>>>> 9babec0f
        """Calculate forward propagation of tacotron2.

        Parameters
        ----------
        text_inputs: Tensor [shape=(B, T_text)]
            Batch of the sequencees of padded character ids.

        mels: Tensor [shape(B, T_mel, C)]
            Batch of the sequences of padded mel spectrogram.

        text_lens: Tensor [shape=(B,)]
            Batch of lengths of each text input batch.

        output_lens: Tensor [shape=(B,)], optional
            Batch of lengths of each mels batch. Defaults to None.

        Returns
        -------
        outputs : Dict[str, Tensor]

            mel_output: output sequence of features (B, T_mel, C);

            mel_outputs_postnet: output sequence of features after postnet (B, T_mel, C);

            stop_logits: output sequence of stop logits (B, T_mel);

            alignments: attention weights (B, T_mel, T_text).
        """
        embedded_inputs = self.embedding(text_inputs)
        if self.toned:
            embedded_inputs += self.embedding_tones(tones)
            # embedded_inputs = paddle.concat([embedded_inputs, self.embedding_tones(tones)], -1)
        encoder_outputs = self.encoder(embedded_inputs, text_lens)
        if self.num_speakers > 1:
            speaker_embedding = self.speaker_embedding(speaker_ids)
            speaker_feature = F.softplus(self.speaker_fc(speaker_embedding))
            encoder_outputs += speaker_feature.unsqueeze(1)
            

        # [B, T_enc, 1]
        mask = paddle.unsqueeze(
            sequence_mask(x=text_lens, dtype=encoder_outputs.dtype), [-1])
        mel_outputs, alignments = self.decoder(encoder_outputs,
                                               mels,
                                               mask=mask)

        mel_outputs_postnet = self.postnet(mel_outputs)
        mel_outputs_postnet = mel_outputs + mel_outputs_postnet

        if output_lens is not None:
            # [B, T_dec, 1]
            mask = paddle.unsqueeze(sequence_mask(x=output_lens), [-1])
            mel_outputs = mel_outputs * mask  # [B, T, C]
            mel_outputs_postnet = mel_outputs_postnet * mask  # [B, T, C]
        outputs = {
            "mel_output": mel_outputs,
            "mel_outputs_postnet": mel_outputs_postnet,
            "alignments": alignments
        }

        return outputs

    @paddle.no_grad()
<<<<<<< HEAD
    def infer(self, text_inputs, stop_threshold=0.5, max_decoder_steps=1000, tones=None):
=======
    def infer(self, text_inputs, max_decoder_steps=1000, speaker_ids=None):
>>>>>>> 9babec0f
        """Generate the mel sepctrogram of features given the sequences of character ids.

        Parameters
        ----------
        text_inputs: Tensor [shape=(B, T_text)]
            Batch of the sequencees of padded character ids.

        max_decoder_steps: int, optional
            Number of max step when synthesize. Defaults to 1000.

        Returns
        -------
        outputs : Dict[str, Tensor]

            mel_output: output sequence of sepctrogram (B, T_mel, C);

            mel_outputs_postnet: output sequence of sepctrogram after postnet (B, T_mel, C);

            stop_logits: output sequence of stop logits (B, T_mel);

            alignments: attention weights (B, T_mel, T_text).
        """
        embedded_inputs = self.embedding(text_inputs)
        if self.toned:
            embedded_inputs += self.embedding_tones(tones)
        encoder_outputs = self.encoder(embedded_inputs)
        if self.num_speakers > 1:
            speaker_embedding = self.speaker_embedding(speaker_ids)
            speaker_feature = F.softplus(self.speaker_fc(speaker_embedding))
            encoder_outputs += speaker_feature.unsqueeze(1)
            
        mel_outputs, alignments = self.decoder.infer(
            encoder_outputs, max_decoder_steps=max_decoder_steps)

        mel_outputs_postnet = self.postnet(mel_outputs)
        mel_outputs_postnet = mel_outputs + mel_outputs_postnet

        outputs = {
            "mel_output": mel_outputs,
            "mel_outputs_postnet": mel_outputs_postnet,
            "alignments": alignments
        }

        return outputs


class Tacotron2Loss(nn.Layer):
    """ Tacotron2 Loss module
    """
    def __init__(self, sigma=0.2):
        super().__init__()
        self.spec_criterion = nn.MSELoss()
        self.attn_criterion = guided_attention_loss
        self.sigma = sigma

    def forward(self, mel_outputs, mel_outputs_postnet, mel_targets,
                attention_weights, slens, plens):
        """Calculate tacotron2 loss.

        Parameters
        ----------
        mel_outputs: Tensor [shape=(B, T_mel, C)]
            Output mel spectrogram sequence.

        mel_outputs_postnet: Tensor [shape(B, T_mel, C)]
            Output mel spectrogram sequence after postnet.

        mel_targets: Tensor [shape=(B, T_mel, C)]
            Target mel spectrogram sequence.

        Returns
        -------
        losses : Dict[str, Tensor]

            loss: the sum of the other three losses;

            mel_loss: MSE loss compute by mel_targets and mel_outputs;

            post_mel_loss: MSE loss compute by mel_targets and mel_outputs_postnet;
        """
        mel_loss = self.spec_criterion(mel_outputs, mel_targets)
        post_mel_loss = self.spec_criterion(mel_outputs_postnet, mel_targets)
        gal_loss = self.attn_criterion(attention_weights, slens, plens,
                                       self.sigma)
        total_loss = mel_loss + post_mel_loss + gal_loss
        losses = {
            "loss": total_loss,
            "mel_loss": mel_loss,
            "post_mel_loss": post_mel_loss,
            "guided_attn_loss": gal_loss
        }
        return losses<|MERGE_RESOLUTION|>--- conflicted
+++ resolved
@@ -447,13 +447,6 @@
         """
         encoder_steps = key.shape[1]
         self._initialize_decoder_states(key)
-<<<<<<< HEAD
-        T_enc = key.shape[1]
-        self.mask = None
-
-        mel_outputs, stop_logits, alignments = [], [], []
-        for _ in trange(max_decoder_steps):
-=======
         self.mask = None  # mask is not needed for single instance inference
 
         # [B, C]
@@ -463,26 +456,16 @@
         query = start_step  # [B, C]
 
         mel_outputs, alignments = [], []
-        while True:
->>>>>>> 9babec0f
+        for _ in trange(max_decoder_steps):
             query = self.prenet(query)
             mel_output, alignment = self._decode(query)
 
             mel_outputs.append(mel_output)
             alignments.append(alignment)  # (B=1, T)
 
-<<<<<<< HEAD
-            if F.sigmoid(stop_logit) > stop_threshold:
-                print("hits stop condition!")
-                break
-            if int(paddle.argmax(alignment[0])) == T_enc - 1:
-                print("content exhausted!")
-                break
-=======
             if int(paddle.argmax(alignment[0])) == encoder_steps - 1:
                 print("Text content exhausted, synthesize stops.")
                 break
->>>>>>> 9babec0f
             if len(mel_outputs) == max_decoder_steps:
                 print("Warning! Reached max decoder steps!!!")
                 break
@@ -568,31 +551,9 @@
 
     """
     def __init__(self,
-<<<<<<< HEAD
-                 frontend: parakeet.frontend.Phonetics,
-                 d_mels: int=80,
-                 d_encoder: int=512,
-                 encoder_conv_layers: int=3,
-                 encoder_kernel_size: int=5,
-                 d_prenet: int=256,
-                 d_attention_rnn: int=1024,
-                 d_decoder_rnn: int=1024,
-                 attention_filters: int=32,
-                 attention_kernel_size: int=31,
-                 d_attention: int=128,
-                 d_postnet: int=512,
-                 postnet_kernel_size: int=5,
-                 postnet_conv_layers: int=5,
-                 reduction_factor: int=1,
-                 p_encoder_dropout: float=0.5,
-                 p_prenet_dropout: float=0.5,
-                 p_attention_dropout: float=0.1,
-                 p_decoder_dropout: float=0.1,
-                 p_postnet_dropout: float=0.5,
-                 n_tones=None):
-=======
                  vocab_size,
                  num_speakers=1,
+                 n_tones=None,
                  d_speaker:int = 32,
                  d_mels: int = 80,
                  d_encoder: int = 512,
@@ -613,17 +574,17 @@
                  p_attention_dropout: float = 0.1,
                  p_decoder_dropout: float = 0.1,
                  p_postnet_dropout: float = 0.5):
->>>>>>> 9babec0f
         super().__init__()
 
         std = math.sqrt(2.0 / (vocab_size + d_encoder))
         val = math.sqrt(3.0) * std  # uniform bounds for std
-<<<<<<< HEAD
-        self.embedding = nn.Embedding(
-            self.frontend.vocab_size,
-            d_encoder,
-            weight_attr=paddle.ParamAttr(initializer=nn.initializer.Uniform(
-                low=-val, high=val)))
+        self.embedding = nn.Embedding(vocab_size,
+                                      d_encoder,
+                                      weight_attr=I.Uniform(-val, val))
+        if num_speakers > 1:
+            self.num_speakers = num_speakers
+            self.speaker_embedding = nn.Embedding(num_speakers, d_speaker)
+            self.speaker_fc = nn.Linear(d_speaker, d_encoder)
         if n_tones:
             self.embedding_tones = nn.Embedding(
                 n_tones,
@@ -632,16 +593,7 @@
                 weight_attr=paddle.ParamAttr(initializer=nn.initializer.Uniform(
                     low=-0.1 * val, high=0.1 * val)))
         self.toned = n_tones is not None
-=======
-        self.embedding = nn.Embedding(vocab_size,
-                                      d_encoder,
-                                      weight_attr=I.Uniform(-val, val))
-        if num_speakers > 1:
-            self.num_speakers = num_speakers
-            self.speaker_embedding = nn.Embedding(num_speakers, d_speaker)
-            self.speaker_fc = nn.Linear(d_speaker, d_encoder)
                                                   
->>>>>>> 9babec0f
         self.encoder = Tacotron2Encoder(d_encoder, encoder_conv_layers,
                                         encoder_kernel_size, p_encoder_dropout)
         self.decoder = Tacotron2Decoder(
@@ -649,24 +601,13 @@
             d_decoder_rnn, d_attention, attention_filters,
             attention_kernel_size, p_prenet_dropout, p_attention_dropout,
             p_decoder_dropout)
-<<<<<<< HEAD
-        self.postnet = DecoderPostNet(
-            d_mels=d_mels * reduction_factor,
-            d_hidden=d_postnet,
-            kernel_size=postnet_kernel_size,
-            num_layers=postnet_conv_layers,
-            dropout=p_postnet_dropout)
-
-    def forward(self, text_inputs, mels, text_lens, output_lens=None, tones=None):
-=======
         self.postnet = DecoderPostNet(d_mels=d_mels * reduction_factor,
                                       d_hidden=d_postnet,
                                       kernel_size=postnet_kernel_size,
                                       num_layers=postnet_conv_layers,
                                       dropout=p_postnet_dropout)
 
-    def forward(self, text_inputs, text_lens, mels, output_lens=None, speaker_ids=None):
->>>>>>> 9babec0f
+    def forward(self, text_inputs, text_lens, mels, output_lens=None, speaker_ids=None, tones=Nones):
         """Calculate forward propagation of tacotron2.
 
         Parameters
@@ -730,11 +671,7 @@
         return outputs
 
     @paddle.no_grad()
-<<<<<<< HEAD
-    def infer(self, text_inputs, stop_threshold=0.5, max_decoder_steps=1000, tones=None):
-=======
-    def infer(self, text_inputs, max_decoder_steps=1000, speaker_ids=None):
->>>>>>> 9babec0f
+    def infer(self, text_inputs, max_decoder_steps=1000, speaker_ids=None, tones=None):
         """Generate the mel sepctrogram of features given the sequences of character ids.
 
         Parameters
