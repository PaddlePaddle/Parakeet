--- conflicted
+++ resolved
@@ -77,18 +77,16 @@
             dropout=0.1,
             batchnorm_last=True)
 
-<<<<<<< HEAD
-    def forward(self, character, text_pos, enc_non_pad_mask, dec_non_pad_mask,
-                 enc_slf_attn_mask=None, dec_slf_attn_mask=None,
-                 mel_pos=None, length_target=None, alpha=1.0):
-=======
     def forward(self,
                 character,
                 text_pos,
+                enc_non_pad_mask,
+                dec_non_pad_mask,
+                enc_slf_attn_mask=None,
+                dec_slf_attn_mask=None,
                 mel_pos=None,
                 length_target=None,
                 alpha=1.0):
->>>>>>> f14877e7
         """
         FastSpeech model.
         
@@ -114,46 +112,40 @@
             dec_slf_attn_list (Variable), Shape(B, mel_T, mel_T), the decoder self attention list.
         """
 
-<<<<<<< HEAD
-        encoder_output, enc_slf_attn_list = self.encoder(character, text_pos, enc_non_pad_mask, slf_attn_mask=enc_slf_attn_mask)
-        if fluid.framework._dygraph_tracer()._train_mode:
-            
-            length_regulator_output, duration_predictor_output = self.length_regulator(encoder_output,
-                                                                                       target=length_target,
-                                                                                       alpha=alpha)
-            decoder_output, dec_slf_attn_list = self.decoder(length_regulator_output, mel_pos, 
-                                                             dec_non_pad_mask, 
-                                                             slf_attn_mask=dec_slf_attn_mask)
-=======
-        encoder_output, non_pad_mask, enc_slf_attn_list = self.encoder(
-            character, text_pos)
+        encoder_output, enc_slf_attn_list = self.encoder(
+            character,
+            text_pos,
+            enc_non_pad_mask,
+            slf_attn_mask=enc_slf_attn_mask)
         if fluid.framework._dygraph_tracer()._train_mode:
 
             length_regulator_output, duration_predictor_output = self.length_regulator(
                 encoder_output, target=length_target, alpha=alpha)
             decoder_output, dec_slf_attn_list = self.decoder(
-                length_regulator_output, mel_pos)
->>>>>>> f14877e7
+                length_regulator_output,
+                mel_pos,
+                dec_non_pad_mask,
+                slf_attn_mask=dec_slf_attn_mask)
 
             mel_output = self.mel_linear(decoder_output)
             mel_output_postnet = self.postnet(mel_output) + mel_output
 
             return mel_output, mel_output_postnet, duration_predictor_output, enc_slf_attn_list, dec_slf_attn_list
         else:
-<<<<<<< HEAD
-            length_regulator_output, decoder_pos = self.length_regulator(encoder_output, alpha=alpha)
-            slf_attn_mask = get_triu_tensor(decoder_pos.numpy(), decoder_pos.numpy()).astype(np.float32)
-            slf_attn_mask = fluid.layers.cast(dg.to_variable(slf_attn_mask == 0), np.float32)
-            slf_attn_mask = dg.to_variable(slf_attn_mask)
-            dec_non_pad_mask = fluid.layers.unsqueeze((decoder_pos != 0).astype(np.float32), [-1])
-            decoder_output, _ = self.decoder(length_regulator_output, decoder_pos, dec_non_pad_mask, 
-                                             slf_attn_mask=slf_attn_mask)
-=======
             length_regulator_output, decoder_pos = self.length_regulator(
                 encoder_output, alpha=alpha)
-            decoder_output, _ = self.decoder(length_regulator_output,
-                                             decoder_pos)
->>>>>>> f14877e7
+            slf_attn_mask = get_triu_tensor(
+                decoder_pos.numpy(), decoder_pos.numpy()).astype(np.float32)
+            slf_attn_mask = fluid.layers.cast(
+                dg.to_variable(slf_attn_mask == 0), np.float32)
+            slf_attn_mask = dg.to_variable(slf_attn_mask)
+            dec_non_pad_mask = fluid.layers.unsqueeze(
+                (decoder_pos != 0).astype(np.float32), [-1])
+            decoder_output, _ = self.decoder(
+                length_regulator_output,
+                decoder_pos,
+                dec_non_pad_mask,
+                slf_attn_mask=slf_attn_mask)
             mel_output = self.mel_linear(decoder_output)
             mel_output_postnet = self.postnet(mel_output) + mel_output
 
