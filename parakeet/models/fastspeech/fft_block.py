--- conflicted
+++ resolved
@@ -61,13 +61,9 @@
             output (Variable), Shape(B, T, C), the output after self-attention & ffn.
             slf_attn (Variable), Shape(B * n_head, T, T), the self attention.
         """
-<<<<<<< HEAD
-        output, slf_attn = self.slf_attn(enc_input, enc_input, enc_input, mask=slf_attn_mask)
-
-=======
         output, slf_attn = self.slf_attn(
             enc_input, enc_input, enc_input, mask=slf_attn_mask)
->>>>>>> f14877e7
+
         output *= non_pad_mask
 
         output = self.pos_ffn(output)
